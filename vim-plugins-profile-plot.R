--- conflicted
+++ resolved
@@ -30,11 +30,7 @@
                 {
                   require(ggplot2)
                   dat <- read.csv("profile.csv", header = FALSE, col.names = c("TraceTime", "SourceTime", "ExecTime", "PluginName"))
-<<<<<<< HEAD
-                  p <- qplot(PluginName, ExecTime, data = dat, stat = "summary", fun.y = "sum", geom = "bar") + coord_flip() + xlab("Installed Plugins") + ylab("Startup Time (ms)")
-=======
                   dat.n <- aggregate(ExecTime ~ PluginName, data = dat, "sum")
-                  png("result.png", width = 768, height = 768, bg = "transparent")
                   
                   # now plot!
                   p <- ggplot(dat.n, aes(x = PluginName, y = ExecTime, fill = ExecTime)) + 
@@ -47,9 +43,15 @@
                   # use this if you hate colors to get grey figure
                   # p <- p + scale_fill_continuous(low = "grey50", high = "grey50", na.value = "grey50", trans = "sqrt", guide= FALSE)
                   
+                  png("result.png", width = 768, height = 768, bg = "transparent")
                   print(p)
                   dev.off()
->>>>>>> 2daeb6fb
+                  pdf("result.pdf", width = 768, height = 768, bg = "transparent")
+                  print(p)
+                  dev.off()
+                  svg("result.svg", width = 768, height = 768, bg = "transparent")
+                  print(p)
+                  dev.off()
 
                   # sort the data, then save .csv for the result
                   dat.n <- dat.n[order(dat.n$ExecTime, decreasing = TRUE),]
